package kvas.client

import com.github.ajalt.clikt.core.*
import com.github.ajalt.clikt.parameters.arguments.argument
import com.github.ajalt.clikt.parameters.arguments.multiple
import com.github.ajalt.clikt.parameters.groups.OptionGroup
import com.github.ajalt.clikt.parameters.groups.groupChoice
import com.github.ajalt.clikt.parameters.options.default
import com.github.ajalt.clikt.parameters.options.flag
import com.github.ajalt.clikt.parameters.options.option
import com.github.ajalt.clikt.parameters.options.required
import com.github.ajalt.clikt.parameters.types.choice
<<<<<<< HEAD
=======
import com.github.ajalt.clikt.parameters.types.double
>>>>>>> 7c2c76f9
import com.github.ajalt.clikt.parameters.types.file
import com.github.ajalt.clikt.parameters.types.int
import com.github.ajalt.clikt.parameters.types.path
import io.grpc.ManagedChannelBuilder
import kvas.proto.*
import kvas.proto.MapperGrpc.MapperBlockingStub
import kvas.setup.AllShardings
import kvas.setup.NotImplementedSharding
import kvas.util.GrpcPoolImpl
import kvas.util.NodeAddress
import kvas.util.toNodeAddress
import org.jetbrains.kotlinx.kandy.dsl.categorical
import org.jetbrains.kotlinx.kandy.dsl.plot
import org.jetbrains.kotlinx.kandy.letsplot.export.save
import org.jetbrains.kotlinx.kandy.letsplot.layers.points
import org.jetbrains.kotlinx.kandy.util.color.Color
import java.math.BigDecimal
import java.nio.file.Path
import java.text.NumberFormat
import kotlin.math.pow
import kotlin.math.roundToLong
import kotlin.random.Random

/**
 * Entry point for the command-line application that interacts with a sharded key-value store using gRPC.
 */
class Main : CliktCommand() {
    // Command-line arguments
    val metadataAddress: String by option(help = "Metadata server address").default("localhost:9000")
    val shardingConfig by option("--sharding").choice(
        *AllShardings.ALL.keys.toTypedArray()
    ).default(AllShardings.NAIVE.first)

    // Client factory for the subcommands.
    val kvasClientFactory by findOrSetObject {
        this::createKvasClient
    }

    override fun run() {
        kvasClientFactory
    }

    private fun createKvasClient() =
        KvasClient(
            AllShardings.ALL[shardingConfig] ?: NotImplementedSharding,
            metadataAddress.toNodeAddress(),
            { nodeAddress ->
                MetadataServiceGrpc.newBlockingStub(
                    ManagedChannelBuilder.forAddress(nodeAddress.host, nodeAddress.port).usePlaintext().build()
                )
            },
            { nodeAddress ->
                DataServiceGrpc.newBlockingStub(
                    ManagedChannelBuilder.forAddress(nodeAddress.host, nodeAddress.port).usePlaintext().build()
                )
            },
            { nodeAddress ->
                StatisticsGrpc.newBlockingStub(
                    ManagedChannelBuilder.forAddress(nodeAddress.host, nodeAddress.port).usePlaintext().build()
                )
            },
            { nodeAddress ->
                OutageEmulatorServiceGrpc.newBlockingStub(
                    ManagedChannelBuilder.forAddress(nodeAddress.host, nodeAddress.port).usePlaintext().build())
            }
        )
}

/**
 * This command executes a single get request.
 */
class Get : CliktCommand(name = "get") {
    // Command-line argument
    val key by argument()

    val kvasClientFactory by requireObject<() -> KvasClient>()

    override fun run() {
        println(kvasClientFactory().get(key))
    }
}

/**
 * This command executes a single put request.
 */
class Put : CliktCommand(name = "put") {
    // Command line arguments
    val key by argument()
    val value by argument()

    val kvasClientFactory by requireObject<() -> KvasClient>()
    override fun run() {
        kvasClientFactory().put(key, columnName = "", value = value)
        println("Kvas::putValue completed")
    }
}

/**
 * Represents a shell interface for interacting with a KVAS instance.
 *
 * Users can execute the following:
 * - Typing a key (`<KEY>`) to perform a GET request and fetch the value associated with the key.
 * - Typing a key-value pair (`<KEY>=<VALUE>`) to execute a PUT request and store the value in the system.
 * - Pressing Enter or providing an empty line to exit the shell.
 */
class Shell : CliktCommand(name = "shell") {
    val writeNode by option().choice("leader", "random").default("leader")
    val kvasClientFactory by requireObject<() -> KvasClient>()
    override fun run() {
        println(
            """
      This is KVAS shell. 
      Type a plain key to execute GET request.
      Type <KEY>=<VALUE> to execute PUT request.
      Enter an empty line to exit.
      -------------------------------------------
      """.trimIndent()
        )
        val kvasClient = kvasClientFactory()
        while (true) {
            val input = readlnOrNull() ?: break
            if (input.isBlank()) {
                break
            }
            if (input.startsWith("/")) {
                processCommand(input, kvasClient)
            } else {
                val keyValue = input.split("=", limit = 2)
                if (keyValue.size == 2) {
                    val splitKey = keyValue[0].split(".", limit = 2)
                    if (splitKey.size == 2) {
                        kvasClient.put(key = splitKey[0], columnName = splitKey[1], value = keyValue[1], writeNode.toWriteNodeSelector())
                    } else {
                        kvasClient.put(key = keyValue[0], columnName = "", value = keyValue[1], writeNode.toWriteNodeSelector())

                    }
                } else {
                    val splitKey = keyValue[0].split(".", limit = 2)
                    val value = if (splitKey.size == 2) {
                        kvasClient.get(splitKey[0], splitKey[1])
                    } else {
                        kvasClient.get(keyValue[0])

                    }
                    println("$keyValue=$value")
                }
            }
        }
    }

    private fun processCommand(input: String, kvasClient: KvasClient) {
        val words = input.split(" ")
        when (words[0]) {
            "/exit" -> System.exit(0)
            "/offline" -> {
                setAvailable(kvasClient, words.drop(1), false)
            }
            "/online" -> {
                setAvailable(kvasClient, words.drop(1), true)
            }
        }
    }

    private fun setAvailable(kvasClient: KvasClient, words: List<String>, isAvailable: Boolean) {
        if (words.isEmpty()) {
            println("Invalid number of arguments")
            return
        }
        words.forEach { word ->
            if (word.indexOf("..") < 0) {
                kvasClient.sendNodeAvailable(word, isAvailable)
            } else {
                val (src, dst) = word.split("..", limit = 2)
                kvasClient.sendLinkAvailable(src, dst, isAvailable)
                kvasClient.sendLinkAvailable(dst, src, isAvailable)
            }
        }

    }
}

enum class GenerateDataType {
    TEXT, KMEANS
}

sealed class PayloadConfig: OptionGroup("payload")
class WordcountConfig: PayloadConfig()
class KmeansConfig: PayloadConfig() {
    val clusterCount by option().int().default(2)
    val pointsPerCluster by option().int().default(10)
    val squareSize by option().int().default(20)
    val clusterRadius by option().double().default(0.4)
}

class Generate: CliktCommand(name = "generate") {
    val kvasClientFactory by requireObject<() -> KvasClient>()
    val payloadOption by option("--payload").groupChoice(
        "wordcount" to WordcountConfig(),
        "kmeans" to KmeansConfig(),
    )
    val keyCount by option().int().default(1)

    override fun run() {
        val kvasClient = kvasClientFactory()
        when (val payload = payloadOption) {
            is WordcountConfig ->  {
                (1..keyCount).forEach {
                    kvasClient.put("$it", "", generateRandomPhrase())
                }
            }
            is KmeansConfig -> {
                val centroids = (1..payload.clusterCount).map {
                    Random.nextDouble(0.0, payload.squareSize.toDouble()).round(3) to Random.nextDouble(0.0, payload.squareSize.toDouble()).round(3)
                }
                centroids.forEachIndexed { idx, c ->
                    kvasClient.put("centroid_$idx", "x", c.first.toString())
                    kvasClient.put("centroid_$idx", "y", c.second.toString())
                }
                val gaussian = java.util.Random()
                val points = (1..payload.clusterCount*payload.pointsPerCluster).map {
                    val centroid = centroids.random()
                    val x = gaussian.nextGaussian(centroid.first, payload.clusterRadius).round(3)
                    val y = gaussian.nextGaussian(centroid.second, payload.clusterRadius).round(3)
                    x to y
                }
                points.forEachIndexed { idx, p ->
                    kvasClient.put("point_$idx", "x", p.first.toString())
                    kvasClient.put("point_$idx", "y", p.second.toString())
                }
                println("centroids=$centroids")
                println("points=$points")
            }
            else -> {
                val f = java.io.File("cluster_.txt")
                f.writeText(listOf(1,2,3).joinToString("\n"))
            }
        }
    }
}
/**
 * The `LoadTestCommand` class is a command-line tool used to perform load testing
 * on a backend system. It generates and executes a workload against the backend
 * to measure performance and consistency of read/write operations.
 */
class LoadTestCommand : CliktCommand(name = "loadtest") {
    val kvasClientFactory by requireObject<() -> KvasClient>()
    val keyCount by option().int().default(1)
    val clientCount by option().int().default(1)
    val workload by option().choice("READONLY", "MIXED").default("MIXED")
    val writeNode by option().choice("leader", "random", "raft").default("leader")
    val randomValues by option().flag()

    override fun run() {
        val loadTest = LoadTest(Workload.valueOf(workload), keyCount, clientCount, randomValues) {
            KvasBackend(kvasClientFactory(), writeNode.toWriteNodeSelector())
        }
        loadTest.generateWorkload()
        kvasClientFactory().getNodeStatistics().forEach {
            println(it)
        }
        System.exit(0)
    }
}

<<<<<<< HEAD
=======
class Plot: CliktCommand(name = "plot") {
    val files: List<Path> by argument().path(mustExist = true, canBeDir = false).multiple()

    override fun run() {
        val xes = mutableListOf<Double>()
        val yes = mutableListOf<Double>()
        val clusters = mutableListOf<String>()
        val colors = mutableListOf<Pair<String, Color>>()
        files.forEach { path ->
            println("Reading $path")
            val f = path.toFile()
            val clusterNum = f.name.split("_")[1]


            f.readLines().forEach { line ->
                val points = line.split(",", limit = 2)
                xes.add(points[0].toDouble())
                yes.add(points[1].toDouble())
                clusters.add(clusterNum)
                colors.add(
                    clusterNum to Color.rgb(
                        Random.nextInt(0, 255), Random.nextInt(0, 255), Random.nextInt(0, 255)))
            }
        }
        val dataSet = mapOf(
            "x" to xes,
            "y" to yes,
            "cluster" to clusters
        )
        plot(dataSet) {
            points {
                x("x")
                y("y")
                color("cluster") {
                    scale = categorical(*colors.toTypedArray())
                }
            }
        }.save("plot.png")
    }
}
>>>>>>> 7c2c76f9
class MapReduce : CliktCommand(name = "mapreduce") {
    val kvasClientFactory by requireObject<() -> KvasClient>()
    val script by option().file(mustExist = true, canBeDir = false).required()

    override fun run() {
        val kvasClient = kvasClientFactory()
        val mapGrpcPool = GrpcPoolImpl<MapperBlockingStub>(NodeAddress("localhost", 0)) { channel ->
            MapperGrpc.newBlockingStub(channel)

        }
        val reduceGrpcPool = GrpcPoolImpl<ReducerGrpc.ReducerBlockingStub>(NodeAddress("localhost", 0)) { channel ->
            ReducerGrpc.newBlockingStub(channel)
        }
        kvasClient.metadata.shardsList.map { it.leader }.forEach {
            println("Sending reduce job to ${it}")
            reduceGrpcPool.rpc(it.nodeAddress.toNodeAddress()) {
                startReduce(startReduceRequest {
                    this.metadata = kvasClient.metadata
                    this.reduceFunction = script.readText()
                })
            }
        }
        kvasClient.metadata.shardsList.map { it.leader }.forEach {
            println("Sending map job to ${it}")
            mapGrpcPool.rpc(it.nodeAddress.toNodeAddress()) {
                startMap(startMapRequest {
                    this.metadata = kvasClient.metadata
                    this.mapFunction = script.readText()
                })
            }
        }
    }


}

private fun String.toWriteNodeSelector() = when (this) {
    "leader" -> LEADER_NODE_SELECTOR
    "random" -> RANDOM_NODE_SELECTOR
    else -> throw IllegalArgumentException("Unknown write node selector: $this")
}

<<<<<<< HEAD
fun main(args: Array<String>) = Main().subcommands(Get(), Put(), Shell(), LoadTestCommand(), MapReduce()).main(args)
=======
fun main(args: Array<String>) = Main().subcommands(Get(), Put(), Shell(), LoadTestCommand(), MapReduce(), Generate(), Plot()).main(args)


fun Double.round(decimals: Int): Double {
    val multiplier = 10.toDouble().pow(decimals)
    return (this * multiplier).roundToLong() / multiplier
}
>>>>>>> 7c2c76f9
<|MERGE_RESOLUTION|>--- conflicted
+++ resolved
@@ -6,14 +6,10 @@
 import com.github.ajalt.clikt.parameters.groups.OptionGroup
 import com.github.ajalt.clikt.parameters.groups.groupChoice
 import com.github.ajalt.clikt.parameters.options.default
-import com.github.ajalt.clikt.parameters.options.flag
 import com.github.ajalt.clikt.parameters.options.option
 import com.github.ajalt.clikt.parameters.options.required
 import com.github.ajalt.clikt.parameters.types.choice
-<<<<<<< HEAD
-=======
 import com.github.ajalt.clikt.parameters.types.double
->>>>>>> 7c2c76f9
 import com.github.ajalt.clikt.parameters.types.file
 import com.github.ajalt.clikt.parameters.types.int
 import com.github.ajalt.clikt.parameters.types.path
@@ -264,10 +260,9 @@
     val clientCount by option().int().default(1)
     val workload by option().choice("READONLY", "MIXED").default("MIXED")
     val writeNode by option().choice("leader", "random", "raft").default("leader")
-    val randomValues by option().flag()
-
-    override fun run() {
-        val loadTest = LoadTest(Workload.valueOf(workload), keyCount, clientCount, randomValues) {
+
+    override fun run() {
+        val loadTest = LoadTest(Workload.valueOf(workload), keyCount, clientCount) {
             KvasBackend(kvasClientFactory(), writeNode.toWriteNodeSelector())
         }
         loadTest.generateWorkload()
@@ -278,8 +273,6 @@
     }
 }
 
-<<<<<<< HEAD
-=======
 class Plot: CliktCommand(name = "plot") {
     val files: List<Path> by argument().path(mustExist = true, canBeDir = false).multiple()
 
@@ -320,7 +313,6 @@
         }.save("plot.png")
     }
 }
->>>>>>> 7c2c76f9
 class MapReduce : CliktCommand(name = "mapreduce") {
     val kvasClientFactory by requireObject<() -> KvasClient>()
     val script by option().file(mustExist = true, canBeDir = false).required()
@@ -363,14 +355,10 @@
     else -> throw IllegalArgumentException("Unknown write node selector: $this")
 }
 
-<<<<<<< HEAD
-fun main(args: Array<String>) = Main().subcommands(Get(), Put(), Shell(), LoadTestCommand(), MapReduce()).main(args)
-=======
 fun main(args: Array<String>) = Main().subcommands(Get(), Put(), Shell(), LoadTestCommand(), MapReduce(), Generate(), Plot()).main(args)
 
 
 fun Double.round(decimals: Int): Double {
     val multiplier = 10.toDouble().pow(decimals)
     return (this * multiplier).roundToLong() / multiplier
-}
->>>>>>> 7c2c76f9
+}